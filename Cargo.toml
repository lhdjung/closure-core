[package]
name = "closure-core"
version = "1.0.0"
authors = ["Lukas Jung jung-lukas@gmx.net"]
edition = "2021"
description = "CLOSURE: complete listing of original samples of underlying raw evidence"
license = "MIT OR Apache-2.0"
repository = "https://github.com/lhdjung/closure-core"
readme = "README.md"


[dependencies]
<<<<<<< HEAD
num = "0.4.3"
=======
bigdecimal = "0.4.8"
num-traits = "0.2.19"
rand = "0.9.1"
>>>>>>> 93ae08e1
rayon = "1.8"
regex = "1.11.1"
statrs = "0.18.0"
thiserror = "2.0.12"


[[bin]]
name = "test-harness"
path = "src/bin/test-harness.rs"
required-features = ["test-harness"]


[features]
default = []
test-harness = ["dep:csv", "dep:indicatif"]

[dependencies.csv]
version = "1.3"
optional = true

[dependencies.indicatif]
version = "0.17"
optional = true<|MERGE_RESOLUTION|>--- conflicted
+++ resolved
@@ -10,13 +10,10 @@
 
 
 [dependencies]
-<<<<<<< HEAD
 num = "0.4.3"
-=======
 bigdecimal = "0.4.8"
 num-traits = "0.2.19"
 rand = "0.9.1"
->>>>>>> 93ae08e1
 rayon = "1.8"
 regex = "1.11.1"
 statrs = "0.18.0"
