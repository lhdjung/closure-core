--- conflicted
+++ resolved
@@ -157,15 +157,9 @@
     target_sum_lower: T,
     sd_upper: T,
     sd_lower: T,
-<<<<<<< HEAD
-    scale_min_sum: &[U],
-    scale_max_sum: &[U],
-    // n_minus_1: U,
-=======
     scale_min_sum_t: &[T],
     scale_max_sum_t: &[T],
     _n_minus_1: U,
->>>>>>> c1fda138
     scale_max_plus_1: U,
 ) -> Vec<Vec<U>>
 where
@@ -242,96 +236,6 @@
     results
 }
 
-<<<<<<< HEAD
-pub fn dfs_parallel<T, U>(
-    mean: T,
-    sd: T,
-    n: U,
-    scale_min: U,
-    scale_max: U,
-    rounding_error_mean: T,
-    rounding_error_sd: T,
-) -> Vec<Vec<U>>
-where
-    T: Float + FromPrimitive + Send + Sync,
-    U: Integer + NumCast + ToPrimitive + Copy + Send + Sync,
-{
-    // Convert integer `n` to float to enable multiplication with other floats
-    let n_float = T::from(U::to_i32(&n).unwrap()).unwrap();
-    
-    // Target sum calculations
-    let target_sum = mean * n_float;
-    let rounding_error_sum = rounding_error_mean * n_float;
-    
-    let target_sum_upper = target_sum + rounding_error_sum;
-    let target_sum_lower = target_sum - rounding_error_sum;
-    let sd_upper = sd + rounding_error_sd;
-    let sd_lower = sd - rounding_error_sd;
-
-    // Convert to concrete types for range operations
-    let n_usize = U::to_usize(&n).unwrap();
-    let scale_min_i32 = U::to_i32(&scale_min).unwrap();
-    let scale_max_i32 = U::to_i32(&scale_max).unwrap();
-    
-    // Precompute scale sums using concrete types first, then convert back to U
-    let scale_min_sum: Vec<U> = (0..n_usize)
-        .map(|x| U::from(scale_min_i32 * (x as i32)).unwrap())
-        .collect();
-    
-    let scale_max_sum: Vec<U> = (0..n_usize)
-        .map(|x| U::from(scale_max_i32 * (x as i32)).unwrap())
-        .collect();
-    
-    // let n_minus_1 = n - U::one();
-    let scale_max_plus_1 = scale_max + U::one();
-
-    // Generate initial combinations using concrete types for the ranges
-    let combinations = (scale_min_i32..=scale_max_i32)
-        .flat_map(|i| {
-            (i..=scale_max_i32).map(move |j| {
-                // Convert back to type U for the combination
-                let i_u = U::from(i).unwrap();
-                let j_u = U::from(j).unwrap();
-                let initial_combination = vec![i_u, j_u];
-                
-                // Convert to T for calculations
-                let i_float = T::from(i).unwrap();
-                let j_float = T::from(j).unwrap();
-                let sum = i_float + j_float;
-                let two = T::from(2).unwrap();
-                let current_mean = sum / two;
-                let diff_i = i_float - current_mean;
-                let diff_j = j_float - current_mean;
-                let current_m2 = diff_i * diff_i + diff_j * diff_j;
-                
-                (initial_combination, sum, current_m2)
-            })
-        })
-        .collect::<Vec<_>>();
-
-    // Process combinations in parallel
-    combinations.par_iter()
-        .flat_map(|(combo, running_sum, running_m2)| {
-            dfs_branch(
-                combo.clone(),
-                *running_sum,
-                *running_m2,
-                n_usize,
-                target_sum_upper,
-                target_sum_lower,
-                sd_upper,
-                sd_lower,
-                &scale_min_sum,
-                &scale_max_sum,
-                // n_minus_1,
-                scale_max_plus_1,
-            )
-        })
-        .collect()
-}
-
-=======
->>>>>>> c1fda138
 #[cfg(test)]
 mod tests {
     use super::*;
