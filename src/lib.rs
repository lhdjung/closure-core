--- conflicted
+++ resolved
@@ -70,9 +70,6 @@
     (range_size * (range_size + 1)) / 2
 }
 
-<<<<<<< HEAD
-// takes in summary statistics, top level function
-=======
 
 /// Generate all valid combinations
 /// 
@@ -90,7 +87,6 @@
 /// # Returns
 /// A vector of vectors, where each inner vector represents a valid combination of integers
 /// that matches the given summary statistics.
->>>>>>> e7891797
 pub fn dfs_parallel<T, U>(
     mean: T,
     sd: T,
