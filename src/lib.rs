--- conflicted
+++ resolved
@@ -16,7 +16,6 @@
 use num::{Float, FromPrimitive, Integer, NumCast, ToPrimitive};
 use std::collections::VecDeque;
 use rayon::prelude::*;
-use num::{Float, Integer, ToPrimitive, FromPrimitive, NumCast};
 
 /// Implements range over Rint-friendly generic integer type U
 struct IntegerRange<U>
@@ -33,7 +32,6 @@
 {
     type Item = U;
 
-<<<<<<< HEAD
     /// Increment over U type integers
     fn next(&mut self) -> Option<U> {
         if self.current < self.end {
@@ -42,41 +40,6 @@
             Some(next) 
         } else {
             None
-=======
-/// Collect all valid combinations from a starting point
-#[allow(clippy::too_many_arguments)]
-#[inline]
-fn dfs_branch(
-    start_combination: Vec<i32>,
-    running_sum_init: f64,
-    running_m2_init: f64,
-    n: usize,
-    target_sum_upper: f64,
-    target_sum_lower: f64,
-    sd_upper: f64,
-    sd_lower: f64,
-    scale_min_sum: &[i32],
-    scale_max_sum: &[i32],
-    n_minus_1: usize,
-    scale_max_plus_1: i32,
-) -> Vec<Vec<i32>> {
-    let mut stack = VecDeque::with_capacity(n * 2); // Preallocate with reasonable capacity
-    let mut results = Vec::new();
-    
-    stack.push_back(Combination {
-        values: start_combination,
-        running_sum: running_sum_init,
-        running_m2: running_m2_init,
-    });
-    
-    while let Some(current) = stack.pop_back() {
-        if current.values.len() >= n {
-            let current_std = (current.running_m2 / n_minus_1 as f64).sqrt();
-            if current_std >= sd_lower {
-                results.push(current.values);
-            }
-            continue;
->>>>>>> 93ae08e1
         }
     }
 }
